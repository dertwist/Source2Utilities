--- conflicted
+++ resolved
@@ -5,9 +5,5 @@
 .idea/
 venv/
 .qodo
-<<<<<<< HEAD
-/test.blend
-=======
 
-.qodo
->>>>>>> 7c5b5ce9
+.qodo